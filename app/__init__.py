--- conflicted
+++ resolved
@@ -1,29 +1,6 @@
 """
-<<<<<<< HEAD
-VideoEpicCreator - AI-driven professional video editing tool
-
-A comprehensive video editing application with AI-powered content generation,
-professional video processing capabilities, and modern user interface.
-
-Author: Agions
-Email: agions@qq.com
-License: MIT
-"""
-
-__version__ = "1.0.0"
-__author__ = "Agions"
-__email__ = "agions@qq.com"
-__license__ = "MIT"
-
-from .core import VideoEngine
-
-__all__ = [
-    "VideoEngine",
-]
-=======
 CineAIStudio应用包
 """
 
 __version__ = "0.1.0"
-__author__ = "Agions"
->>>>>>> c745b6bc
+__author__ = "Agions"