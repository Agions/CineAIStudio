"""
<<<<<<< HEAD
Utilities module for VideoEpicCreator

This module contains utility functions and helpers for:
- FFmpeg operations
- Logging
- File operations
- System utilities
"""

from .ffmpeg_utils import FFmpegUtils
from .logger import Logger
from .file_utils import FileUtils
from .system_utils import SystemUtils

__all__ = [
    "FFmpegUtils",
    "Logger",
    "FileUtils",
    "SystemUtils",
]
=======
Utilities module

Contains utility functions and classes:
- File operations
- Video processing utilities
- Encryption utilities
- JianYing integration utilities
"""

__all__ = []
>>>>>>> c745b6bc
<|MERGE_RESOLUTION|>--- conflicted
+++ resolved
@@ -1,26 +1,4 @@
 """
-<<<<<<< HEAD
-Utilities module for VideoEpicCreator
-
-This module contains utility functions and helpers for:
-- FFmpeg operations
-- Logging
-- File operations
-- System utilities
-"""
-
-from .ffmpeg_utils import FFmpegUtils
-from .logger import Logger
-from .file_utils import FileUtils
-from .system_utils import SystemUtils
-
-__all__ = [
-    "FFmpegUtils",
-    "Logger",
-    "FileUtils",
-    "SystemUtils",
-]
-=======
 Utilities module
 
 Contains utility functions and classes:
@@ -30,5 +8,4 @@
 - JianYing integration utilities
 """
 
-__all__ = []
->>>>>>> c745b6bc
+__all__ = []