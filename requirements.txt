<<<<<<< HEAD
# 核心UI框架
PyQt6>=6.4.0
PyQt6-Qt6>=6.4.0

# AI模型集成
openai>=1.3.0
ollama>=0.1.6
dashscope>=1.13.6  # 阿里云千问API

# 视频处理
ffmpeg-python>=0.2.0
opencv-python>=4.8.0
moviepy>=1.0.3

# 语音合成
edge-tts>=6.1.0
pyttsx3>=2.90

# 数据处理和科学计算
numpy>=1.21.0
pandas>=2.0.0
scipy>=1.9.0
pillow>=8.3.0

# 网络和API
requests>=2.25.0
aiohttp>=3.8.0
httpx>=0.24.0

# 配置和工具
python-dotenv>=1.0.0
pydantic>=2.0.0
click>=8.0.0
tqdm>=4.64.0
psutil>=5.9.0

# 异步处理
asyncio-throttle>=1.0.0
tenacity>=8.2.0

# 音频处理
pydub>=0.25.0

# 日志和监控
loguru>=0.7.0
rich>=13.0.0

# 测试
pytest>=7.0.0
pytest-asyncio>=0.21.0
pytest-cov>=4.0.0
=======
# Core UI Framework
PyQt6==6.5.2
PyQt6-Qt6==6.5.2
PyQt6-sip==13.5.2

# Video Processing
opencv-python==4.8.0.76
ffmpeg-python==0.2.0
numpy==1.24.3
pillow==10.0.0

# HTTP Requests
requests==2.31.0

# Chinese AI Models - Latest Versions
dashscope==1.17.7  # 通义千问 (latest)
qianfan==0.4.6     # 文心一言 (latest)
zhipuai==2.0.6     # 智谱AI (latest)
sparkdesk-python==1.2.4  # 讯飞星火 (latest)
tencentcloud-sdk-python==3.0.970  # 腾讯混元 (latest)
deepseek-sdk==1.0.0  # DeepSeek (latest)

# Voice Synthesis
pyttsx3==2.90      # Local TTS
azure-cognitiveservices-speech==1.34.0  # Azure Speech Services

# Security & Encryption
cryptography==41.0.7

# Utilities
cairosvg==2.7.0    # SVG转PNG
python-dotenv==1.0.0  # Environment variables
psutil==5.9.6      # System utilities
pathlib2==2.3.7    # Enhanced path handling
jieba==0.42.1      # Chinese text processing

# Audio Processing
librosa==0.10.1    # Audio analysis
soundfile==0.12.1  # Audio file I/O

# Scene Detection
scenedetect==0.6.2 # Video scene detection

# Video Processing Enhancement
imageio==2.31.6         # Video I/O operations
imageio-ffmpeg==0.4.8    # FFmpeg wrapper for imageio
moviepy==1.0.3          # Video editing and processing
av==10.0.0              # Pythonic bindings for FFmpeg

# Performance Monitoring
prometheus-client==0.19.0  # Metrics collection
py-cpuinfo==9.0.0        # CPU information
nvidia-ml-py==12.535.133   # NVIDIA GPU monitoring

# System Utilities
wmi==1.4.9               # Windows system information (optional)
pynvml==11.5.0           # NVIDIA GPU management
 GPUtil==1.4.0            # GPU utilization monitoring
>>>>>>> b7f0afe2
<|MERGE_RESOLUTION|>--- conflicted
+++ resolved
@@ -1,56 +1,3 @@
-<<<<<<< HEAD
-# 核心UI框架
-PyQt6>=6.4.0
-PyQt6-Qt6>=6.4.0
-
-# AI模型集成
-openai>=1.3.0
-ollama>=0.1.6
-dashscope>=1.13.6  # 阿里云千问API
-
-# 视频处理
-ffmpeg-python>=0.2.0
-opencv-python>=4.8.0
-moviepy>=1.0.3
-
-# 语音合成
-edge-tts>=6.1.0
-pyttsx3>=2.90
-
-# 数据处理和科学计算
-numpy>=1.21.0
-pandas>=2.0.0
-scipy>=1.9.0
-pillow>=8.3.0
-
-# 网络和API
-requests>=2.25.0
-aiohttp>=3.8.0
-httpx>=0.24.0
-
-# 配置和工具
-python-dotenv>=1.0.0
-pydantic>=2.0.0
-click>=8.0.0
-tqdm>=4.64.0
-psutil>=5.9.0
-
-# 异步处理
-asyncio-throttle>=1.0.0
-tenacity>=8.2.0
-
-# 音频处理
-pydub>=0.25.0
-
-# 日志和监控
-loguru>=0.7.0
-rich>=13.0.0
-
-# 测试
-pytest>=7.0.0
-pytest-asyncio>=0.21.0
-pytest-cov>=4.0.0
-=======
 # Core UI Framework
 PyQt6==6.5.2
 PyQt6-Qt6==6.5.2
@@ -108,5 +55,4 @@
 # System Utilities
 wmi==1.4.9               # Windows system information (optional)
 pynvml==11.5.0           # NVIDIA GPU management
- GPUtil==1.4.0            # GPU utilization monitoring
->>>>>>> b7f0afe2
+ GPUtil==1.4.0            # GPU utilization monitoring